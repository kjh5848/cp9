# 🚀 제품 리서치 백엔드 API

<<<<<<< HEAD
클린 아키텍처 기반의 Python 리서치 백엔드 시스템. FastAPI, SQLAlchemy, Celery, Perplexity AI를 통합하여 자동화된 리서치 처리를 제공합니다.
=======
Perplexity AI를 활용한 제품 정보 리서치 시스템입니다. Clean Architecture 원칙을 따라 구축되었으며, FastAPI, SQLAlchemy, Celery를 사용합니다.
>>>>>>> 4c14f171

## 🏗️ 시스템 아키텍처

<<<<<<< HEAD
Clean Architecture 원칙에 따른 명확한 관심사 분리:
=======
Clean Architecture 원칙에 따른 레이어별 구조:
>>>>>>> 4c14f171

```
backend-python/
├── app/
<<<<<<< HEAD
│   ├── core/           # 🔧 설정 & 로깅
│   ├── domain/         # 🎯 순수 비즈니스 로직 (프레임워크 독립)
│   ├── infra/          # 🔌 외부 어댑터 (DB, LLM, Tasks)
│   ├── services/       # 🎭 조율 계층
│   ├── api/            # 🌐 REST API 컨트롤러
│   ├── schemas/        # 📝 데이터 전송 객체
│   ├── utils/          # 🛠️ 유틸리티 함수
│   └── tests/          # 🧪 테스트 스위트
├── alembic/            # 📊 데이터베이스 마이그레이션
└── docker-compose.yml  # 🐳 로컬 개발 환경
```

### 계층별 책임

- **Domain Layer**: 순수 비즈니스 엔티티와 규칙 (프레임워크 의존성 없음)
- **Infrastructure Layer**: 데이터베이스, 외부 API, 태스크 큐 구현
- **Service Layer**: 도메인 로직과 인프라 조율
- **API Layer**: HTTP 엔드포인트 및 요청/응답 처리
- **Core Layer**: 공통 관심사 (설정, 로깅)

## 🚀 주요 기능

- **리서치 자동화**: Perplexity AI를 활용한 배치 리서치 처리
- **비동기 처리**: Celery + Redis 기반 백그라운드 작업
- **클린 아키텍처**: 테스트 가능하고 유지보수가 쉬운 프레임워크 독립적 도메인 로직
- **타입 안전성**: Pydantic 검증을 통한 완전한 타이핑
- **데이터베이스**: 비동기 SQLAlchemy와 Alembic 마이그레이션을 사용하는 PostgreSQL
- **API 문서화**: OpenAPI/Swagger 자동 생성 문서
- **모니터링**: 구조화된 로깅 및 헬스 체크
=======
│   ├── core/            # 🔧 설정 및 로깅
│   ├── domain/          # 🎯 비즈니스 로직 (프레임워크 독립)
│   ├── infra/           # 🔌 외부 시스템 어댑터 (DB, AI, Tasks)
│   ├── services/        # 🎭 오케스트레이션 레이어
│   ├── api/             # 🌐 REST API 컨트롤러
│   ├── schemas/         # 📝 데이터 전송 객체
│   ├── utils/           # 🛠️ 유틸리티 함수
│   └── tests/           # 🧪 테스트 스위트
├── docs/                # 📚 API 문서 (한글)
├── alembic/             # 📊 데이터베이스 마이그레이션
└── docker-compose.yml   # 🐳 로컬 개발 환경
```

### 레이어 역할

- **Domain Layer**: 순수 비즈니스 엔티티 및 규칙 (프레임워크 의존성 없음)
- **Infrastructure Layer**: 데이터베이스, 외부 API, 작업 큐 구현체
- **Service Layer**: 도메인 로직과 인프라 간 오케스트레이션
- **API Layer**: HTTP 엔드포인트 및 요청/응답 처리
- **Core Layer**: 횡단 관심사 (설정, 로깅)

## 🎯 주요 기능

- **🔍 제품 리서치**: 최대 10개 제품 동시 리서치 (환경변수로 조정 가능)
- **📊 상세 정보 수집**: 제품 스펙, 리뷰, 가격 비교
- **⭐ 필수 리뷰 데이터**: 평점, 리뷰 수 검증 및 수집
- **🔗 신뢰도 높은 출처**: 제조사/공식 도메인 우선순위
- **⚡ 비동기 처리**: Celery 백그라운드 작업 지원
- **📈 실시간 진행 추적**: 작업 상태 및 진행률 모니터링
- **🔧 Clean Architecture**: 테스트 가능하고 유지보수성 높은 설계
- **📝 타입 안전성**: Pydantic을 통한 완전한 타입 검증
- **📚 API 문서화**: Swagger/OpenAPI 자동 생성 (한글 지원)
>>>>>>> 4c14f171

## 🛠️ 기술 스택

- **프레임워크**: FastAPI 0.109+
- **데이터베이스**: PostgreSQL 16 with asyncpg
- **ORM**: SQLAlchemy 2.0 (async)
- **작업 큐**: Celery with Redis
- **AI 통합**: Perplexity AI API
- **검증**: Pydantic 2.0
- **마이그레이션**: Alembic
- **테스팅**: pytest with async support
- **코드 품질**: Black, Ruff, MyPy

<<<<<<< HEAD
## 📋 필수 요구사항
=======
## 📋 요구사항
>>>>>>> 4c14f171

- Python 3.11+
- Poetry (의존성 관리)
- Docker & Docker Compose (로컬 서비스)
- PostgreSQL 16
- Redis 7
- Perplexity AI API 키

<<<<<<< HEAD
## 🚀 빠른 시작

### 1. 프로젝트 설정

```bash
# 환경 변수 파일 생성
cp .env.example .env
# .env 파일을 열어 PERPLEXITY_API_KEY 설정 필요
```

### 2. 의존성 설치

```bash
# Poetry 설치 (없는 경우)
pip install poetry

# 프로젝트 의존성 설치
poetry install
poetry shell
```

### 3. Docker 서비스 시작

```bash
# PostgreSQL과 Redis 시작
docker-compose up -d

# 서비스 상태 확인
docker-compose ps
```

### 4. 데이터베이스 설정

```bash
# 마이그레이션 실행
alembic upgrade head
```

### 5. 애플리케이션 시작
=======
## 🚀 빠른 시작 (Docker 기반)

### 방법 1: Windows 배치 스크립트 (Windows 추천) 

```cmd
git clone <repository-url>
cd backend-python

# 초기 설정 (최초 1회)
dev.bat setup

# 개발 시작
dev.bat start

# 개발 완료
dev.bat stop
```

### 방법 2: Makefile 사용 (Linux/Mac 추천)

```bash
git clone <repository-url>
cd backend-python

# 초기 설정 (최초 1회)
make setup

# 개발 시작
make start

# 개발 완료
make stop
```

### 방법 3: Poetry 스크립트 사용 (크로스 플랫폼)

```bash
git clone <repository-url>
cd backend-python

# 초기 설정 (최초 1회)
poetry run setup

# 개발 시작  
poetry run dev

# 개발 완료
poetry run stop
```

### 방법 4: Dev Container 사용 (VS Code/Cursor)

```bash
git clone <repository-url>
cd backend-python
cursor .  # 또는 code .

# Command Palette에서 "Dev Containers: Reopen in Container" 선택
# 자동으로 모든 환경이 구성됩니다!
```

### 초기 설정이 자동으로 처리하는 작업:
- ✅ Docker 이미지 빌드 (asyncpg 컴파일 문제 해결)
- ✅ Python 의존성 설치 (Poetry)
- ✅ 인프라 서비스 시작 (PostgreSQL, Redis)
- ✅ 데이터베이스 마이그레이션 실행
- ✅ 개발환경 준비 완료

## 📱 개발 중 사용법

### Windows 배치 스크립트 (Windows 추천)
```cmd
dev.bat start       # 개발환경 시작
dev.bat logs        # 로그 확인
dev.bat shell       # 앱 컨테이너 접근
dev.bat test        # 테스트 실행
dev.bat stop        # 모든 서비스 정지

# API 테스트
curl http://localhost:8000/api/v1/health
```
>>>>>>> 4c14f171

### Makefile 명령어 (Linux/Mac 추천)
```bash
<<<<<<< HEAD
# 개발 서버 시작
python app/main.py

# 또는 uvicorn 사용
uvicorn app.main:app --reload --host 0.0.0.0 --port 8000
```

### 6. Celery 워커 시작
=======
make start          # 개발환경 시작
make logs           # 로그 확인
make shell          # 앱 컨테이너 접근
make test           # 테스트 실행
make lint           # 코드 품질 검사
make stop           # 모든 서비스 정지

# API 테스트
curl http://localhost:8000/api/v1/health

# 데이터베이스 관리
make migrate        # 마이그레이션 실행
make shell-postgres # PostgreSQL 접근
```

### Poetry 명령어 (크로스 플랫폼)
```bash
poetry run dev      # 개발환경 시작  
poetry run test     # 테스트 실행
poetry run lint     # 코드 품질 검사
poetry run stop     # 서비스 정지
```
>>>>>>> 4c14f171

### 컨테이너 내부 작업
```bash
<<<<<<< HEAD
# 새 터미널에서
celery -A app.infra.tasks.celery_app worker --loglevel=info
```

### 7. API 문서 확인

브라우저에서 http://localhost:8000/docs 접속하여 대화형 API 문서 확인.

## 📖 API 사용 예제

### 리서치 작업 생성
=======
# 앱 컨테이너 접근
make shell
# 또는
docker-compose exec app bash

# 컨테이너 내부에서
poetry run pytest
poetry run alembic upgrade head
poetry run uvicorn app.main:app --reload
```

## 🔗 접속 주소

- **API 서버**: http://localhost:8000
- **Swagger UI**: http://localhost:8000/docs  
- **ReDoc**: http://localhost:8000/redoc
- **pgAdmin**: http://localhost:5050 (admin@example.com / admin)

## 📖 API 사용법

### 제품 리서치 요청
>>>>>>> 4c14f171

```bash
curl -X POST "http://localhost:8000/api/v1/research/products" \
     -H "Content-Type: application/json" \
     -d '{
       "items": [
         {
           "product_name": "베이직스 2024 베이직북 14 N-시리즈",
           "category": "가전디지털",
           "price_exact": 388000,
           "currency": "KRW",
           "seller_or_store": "베이직스",
           "metadata": {
             "source": "official_store"
           }
         },
         {
           "product_name": "레노버 아이디어패드 1 15IJL7", 
           "category": "가전디지털",
           "price_exact": 339000,
           "currency": "KRW"
         }
       ],
       "priority": 5,
       "callback_url": "https://your-domain.com/webhook/research-complete"
     }'
```

<<<<<<< HEAD
### 리서치 작업 시작
=======
### Celery 백그라운드 작업으로 요청
>>>>>>> 4c14f171

```bash
curl -X POST "http://localhost:8000/api/v1/research/products?use_celery=true" \
     -H "Content-Type: application/json" \
     -d '{
       "items": [
         {
           "product_name": "베이직스 2024 베이직북 14 N-시리즈",
           "category": "가전디지털", 
           "price_exact": 388000
         }
       ]
     }'
```

<<<<<<< HEAD
### 작업 상태 확인
=======
### 리서치 결과 조회
>>>>>>> 4c14f171

```bash
curl "http://localhost:8000/api/v1/research/products/{job_id}"
```

<<<<<<< HEAD
### 태스크 진행 상황 모니터링
=======
### 작업 상태 확인
>>>>>>> 4c14f171

```bash
# 일반 작업 상태 확인
curl "http://localhost:8000/api/v1/research/products/{job_id}/status"

# Celery 작업 상태 확인  
curl "http://localhost:8000/api/v1/research/products/{task_id}/status?is_celery=true"
```

<<<<<<< HEAD
## 🧪 테스트

```bash
# 모든 테스트 실행
pytest

# 커버리지와 함께 실행
pytest --cov=app --cov-report=html

# 특정 테스트 파일 실행
pytest app/tests/test_research.py

# 상세 출력과 함께 실행
pytest -v
```

## 🔧 환경 설정

`.env` 파일의 주요 환경 변수:

```bash
# 애플리케이션
APP_ENV=development
DEBUG=true

# 데이터베이스
DATABASE_URL=postgresql+asyncpg://postgres:postgres@localhost:5432/research_db

# Redis
REDIS_URL=redis://localhost:6379/0
CELERY_BROKER_URL=redis://localhost:6379/2
CELERY_RESULT_BACKEND=redis://localhost:6379/3

# Perplexity API (필수)
PERPLEXITY_API_KEY=pplx-xxxxxxxxxxxxx  # 실제 API 키로 교체

# 리서치 설정
MAX_BATCH_SIZE=10
MAX_CONCURRENT_REQUESTS=5
REQUEST_TIMEOUT=30
```

## 📊 데이터베이스 스키마

시스템은 세 가지 주요 엔티티를 사용:

- **ResearchJob**: 배치 리서치 작업 관리
- **Item**: 리서치할 개별 제품
- **Result**: 각 아이템의 리서치 결과

## 🎯 비즈니스 규칙

- 최대 배치 크기: 10개 아이템
- 아이템 해시 기반 자동 중복 제거
- 실패한 요청에 대한 지수 백오프
- 크기와 메타데이터 기반 작업 우선순위 점수

## 🔄 태스크 처리 흐름

1. **작업 생성**: 아이템 검증 및 데이터베이스 레코드 생성
2. **태스크 디스패치**: 비동기 처리를 위한 Celery 태스크 큐잉
3. **리서치 실행**: 각 아이템에 대한 Perplexity API 호출
4. **결과 저장**: 리서치 결과를 데이터베이스에 저장
5. **작업 완료**: 작업 상태 및 통계 업데이트

## 📝 개발 가이드

### 코드 스타일

```bash
# 코드 포맷팅
black app/
ruff --fix app/

# 타입 체킹
mypy app/
```

### 데이터베이스 마이그레이션

```bash
# 새 마이그레이션 생성
alembic revision --autogenerate -m "설명"

# 마이그레이션 적용
alembic upgrade head

# 롤백
alembic downgrade -1
```

### 새 기능 추가 순서

1. `app/domain/entities.py`에 도메인 엔티티 정의
2. `app/domain/usecases.py`에 비즈니스 규칙 추가
3. `app/infra/`에 인프라 어댑터 구현
4. `app/services/`에 서비스 조율 로직 생성
5. `app/api/v1/endpoints/`에 API 엔드포인트 추가
6. `app/tests/`에 테스트 작성

## 🚦 헬스 체크

- **API 상태**: `GET /api/v1/health`
- **데이터베이스**: 연결 및 마이그레이션 상태
- **Redis**: 연결 및 큐 상태
- **Celery**: 워커 상태 및 태스크 처리

## 📈 모니터링

구조화된 JSON 로깅 제공:

- 요청/응답 로깅
- 성능 메트릭
- 에러 추적
- 태스크 진행 상황 모니터링

## 🔒 보안

- Pydantic을 통한 입력 검증
- SQLAlchemy로 SQL 인젝션 방지
- API 레이트 리미팅 준비
- 환경 기반 설정
- 코드에 비밀 정보 없음

## 🤝 기여 가이드

1. Clean Architecture 원칙 준수
2. 테스트 커버리지 80% 이상 유지
3. 모든 곳에 타입 힌트 사용
4. Conventional Commits 준수
5. 문서 업데이트

## 📚 참고 자료
=======
### 작업 취소

```bash
curl -X DELETE "http://localhost:8000/api/v1/research/products/{job_id}"
```

## 📊 응답 예시

### 리서치 결과 조회 응답

```json
{
  "job_id": "550e8400-e29b-41d4-a716-446655440000",
  "status": "success",
  "results": [
    {
      "product_name": "베이직스 2024 베이직북 14 N-시리즈",
      "brand": "베이직스",
      "category": "가전디지털",
      "model_or_variant": "N-시리즈",
      "price_exact": 388000,
      "currency": "KRW",
      "seller_or_store": "베이직스",
      "deeplink_or_product_url": "https://basic-s.com/products/basicbook-14",
      "coupang_price": 385000,
      "specs": {
        "main": [
          "Intel N95 CPU",
          "RAM 8GB",
          "SSD 256GB",
          "14.1형 IPS FHD 디스플레이"
        ],
        "attributes": [
          {"name": "CPU", "value": "Intel N95"},
          {"name": "RAM", "value": "8GB"}
        ],
        "size_or_weight": "1.35kg",
        "options": ["8GB/256GB", "16GB/512GB"],
        "included_items": ["노트북", "어댑터", "사용설명서"]
      },
      "reviews": {
        "rating_avg": 4.3,
        "review_count": 41,
        "summary_positive": ["가성비가 뛰어나다", "휴대성이 좋다"],
        "summary_negative": ["터치패드 감도가 아쉽다"],
        "notable_reviews": [
          {
            "source": "네이버 쇼핑",
            "quote": "가벼워서 들고 다니기 좋아요",
            "url": "https://shopping.naver.com/reviews/12345"
          }
        ]
      },
      "sources": [
        "https://basic-s.com",
        "https://www.enuri.com", 
        "https://prod.danawa.com"
      ],
      "captured_at": "2024-01-20",
      "status": "success"
    }
  ],
  "metadata": {
    "total_items": 1,
    "successful_items": 1,
    "failed_items": 0,
    "success_rate": 1.0,
    "processing_time_ms": 3500,
    "created_at": "2024-01-20T10:00:00Z",
    "updated_at": "2024-01-20T10:01:30Z",
    "started_at": "2024-01-20T10:00:05Z",
    "completed_at": "2024-01-20T10:01:30Z"
  }
}
```

### 작업 상태 확인 응답

```json
{
  "job_id": "550e8400-e29b-41d4-a716-446655440000",
  "status": "processing",
  "progress": 0.5,
  "message": "2개 중 1개 처리 완료",
  "metadata": {
    "total": 2,
    "successful": 1,
    "failed": 0
  }
}
```

## 🧪 테스트

```bash
# Poetry 통합 명령어로 테스트
poetry run test

# 또는 직접 pytest 사용
pytest                                    # 모든 테스트
pytest --cov=app --cov-report=html      # 커버리지 테스트  
pytest app/tests/test_product_research.py # 특정 테스트
pytest -v                               # 상세 출력
```

## 🔧 개발 명령어

### Windows 배치 스크립트 (Windows 추천)
```cmd
# 환경 관리
dev.bat setup       # 프로젝트 초기 설정 (최초 1회)
dev.bat start       # 개발환경 시작
dev.bat stop        # 모든 서비스 정지
dev.bat logs        # 실시간 로그 확인
dev.bat shell       # 앱 컨테이너 쉘 접근
dev.bat test        # 테스트 실행
dev.bat clean       # 환경 정리 (주의!)
dev.bat help        # 도움말 표시

# 사용 예시
dev.bat start && timeout 5 && curl http://localhost:8000/api/v1/health
```

### Makefile 명령어 (Linux/Mac 추천)
```bash
# 환경 관리
make setup           # 프로젝트 초기 설정 (최초 1회)
make start           # 개발환경 시작
make stop            # 모든 서비스 정지
make restart         # 서비스 재시작
make status          # 컨테이너 상태 확인

# 개발 도구
make test            # 테스트 실행
make test-cov        # 커버리지 테스트
make lint            # 코드 품질 검사 및 수정
make format          # 코드 포맷팅

# 컨테이너 접근
make shell           # 앱 컨테이너 쉘 접근
make shell-postgres  # PostgreSQL 접근
make shell-redis     # Redis CLI 접근

# 데이터베이스
make migrate         # 마이그레이션 실행
make migrate-create name="설명"  # 새 마이그레이션 생성
make migrate-rollback # 마이그레이션 롤백

# 로그 및 모니터링
make logs            # 모든 서비스 로그
make logs-app        # 앱 로그만
make health          # 서비스 헬스체크

# 정리
make clean           # 모든 Docker 리소스 제거 (주의!)
make clean-data      # 데이터 볼륨만 제거
```

### Poetry Scripts (Docker 래핑됨)
```bash
# 주요 명령어 (Makefile과 동일한 기능)
poetry run setup     # make setup과 동일
poetry run dev       # make start와 동일  
poetry run stop      # make stop과 동일
poetry run test      # make test와 동일
poetry run lint      # make lint와 동일
poetry run format    # make format과 동일

# 로컬 개발 (백업용)
poetry run setup-local   # 로컬 환경 설정
poetry run dev-local     # 로컬 서버 시작
```

### Docker Compose 직접 사용
```bash
# 컨테이너 관리
docker-compose up -d           # 모든 서비스 백그라운드 시작
docker-compose down           # 모든 서비스 정지
docker-compose build          # 이미지 빌드
docker-compose ps             # 컨테이너 상태
docker-compose logs -f        # 실시간 로그

# 개별 서비스 관리
docker-compose up -d postgres redis  # 인프라만 시작
docker-compose exec app bash         # 앱 컨테이너 접근
docker-compose run --rm app poetry run pytest  # 일회성 명령어

# 데이터 관리
docker-compose down -v        # 볼륨까지 삭제
```

## 📊 데이터베이스 스키마

시스템의 주요 엔티티:

- **ProductResearchJob**: 배치 리서치 작업 관리
- **ProductResearchItem**: 리서치할 개별 제품
- **ProductResearchResult**: 각 아이템의 리서치 결과

## 🎯 비즈니스 규칙

### 리서치 처리
- 작업당 최대 배치 크기: 10개 아이템 (환경변수로 조정 가능)
- 아이템 해시 기반 자동 중복 제거
- 실패한 API 요청에 대한 지수 백오프
- 작업 크기와 메타데이터 기반 우선순위 점수

### 필수 데이터 검증
- 리뷰 평점(rating_avg)과 리뷰 수(review_count) 필수
- 최소 3개 이상의 신뢰할 수 있는 정보 출처
- 제조사/공식 도메인 1개 이상 포함

### 태스크 관리
- 상태 추적이 포함된 비동기 처리
- 실패한 태스크에 대한 재시도 메커니즘
- 진행 상황 모니터링 및 완료 추적

## 🔄 처리 흐름

1. **작업 생성**: 아이템 검증 및 데이터베이스 레코드 생성
2. **태스크 디스패치**: 비동기 처리를 위한 작업 큐잉
3. **리서치 실행**: 각 아이템에 대해 Perplexity API 호출
4. **결과 저장**: 리서치 결과를 데이터베이스에 저장
5. **작업 완료**: 작업 상태 및 통계 업데이트

## 🚦 헬스체크

- **API 상태**: `GET /api/v1/health`
- **데이터베이스**: 연결 및 마이그레이션 상태
- **Redis**: 연결 및 큐 상태
- **Celery**: 워커 상태 및 태스크 처리

## 📈 모니터링

구조화된 JSON 로깅 제공:

- 요청/응답 로깅
- 성능 메트릭
- 에러 추적
- 태스크 진행 상황 모니터링

## 🔒 보안

- Pydantic을 통한 입력 검증
- SQLAlchemy를 통한 SQL 인젝션 방지
- API 속도 제한 지원
- 환경 기반 설정
- 코드 내 시크릿 없음

## 📚 추가 문서

- **API 레퍼런스**: `docs/API_REFERENCE_KR.md`
- **프론트엔드 통합**: `docs/FRONTEND_INTEGRATION_KR.md`
- **타입 정의**: TypeScript 인터페이스 포함

## 🔧 설정 관리

주요 환경변수 설정:

```bash
# 애플리케이션
APP_ENV=development
DEBUG=true
API_V1_PREFIX=/api/v1

# 데이터베이스
DATABASE_URL=postgresql+asyncpg://postgres:postgres@localhost:5432/research_db

# Redis
REDIS_URL=redis://localhost:6379/0
CELERY_BROKER_URL=redis://localhost:6379/2
>>>>>>> 4c14f171

# Perplexity API
PERPLEXITY_API_KEY=your_api_key_here
PERPLEXITY_API_URL=https://api.perplexity.ai
PERPLEXITY_MODEL=sonar-pro

<<<<<<< HEAD
## 🐛 문제 해결

### 일반적인 문제와 해결 방법

1. **Poetry 설치 실패**: `pip install --upgrade pip` 후 재시도
2. **Docker 서비스 시작 실패**: Docker Desktop이 실행 중인지 확인
3. **데이터베이스 연결 실패**: PostgreSQL 포트(5432)가 사용 중인지 확인
4. **Celery 태스크 실패**: Redis 연결 상태 확인 (`redis-cli ping`)
5. **포트 충돌**: 8000번 포트가 이미 사용 중인 경우 다른 포트 지정

## 📄 라이선스

이 프로젝트는 MIT 라이선스 하에 제공됩니다.
=======
# 제품 리서치 설정
MAX_RESEARCH_BATCH_SIZE=10
DEFAULT_RESEARCH_BATCH_SIZE=5  
MIN_RESEARCH_BATCH_SIZE=1
MAX_CONCURRENT_REQUESTS=5
REQUEST_TIMEOUT=60
RETRY_MAX_ATTEMPTS=3
RETRY_BASE_DELAY=1
RETRY_BACKOFF_MULTIPLIER=2

# 통화 지원
SUPPORTED_CURRENCIES=KRW,USD,JPY,EUR
DEFAULT_CURRENCY=KRW
```

## 🐳 Docker 환경 정보

### 컨테이너 구성
- **app**: Python 애플리케이션 (FastAPI, Celery)
- **postgres**: PostgreSQL 16 데이터베이스
- **redis**: Redis 7 캐시 및 메시지 브로커  
- **pgadmin**: PostgreSQL 관리 도구

### 포트 매핑
- **8000**: FastAPI API 서버
- **5432**: PostgreSQL 데이터베이스
- **6379**: Redis
- **5050**: pgAdmin 웹 인터페이스
- **5555**: Celery Flower (향후 추가 예정)

### 볼륨 구성
- **소스코드**: `.:/app` (hot reload 지원)
- **가상환경**: `/app/.venv` (컨테이너 내부)
- **PostgreSQL 데이터**: `postgres_data` 볼륨
- **Redis 데이터**: `redis_data` 볼륨

### IDE 지원
- **Dev Containers**: `.devcontainer/` 설정으로 VS Code/Cursor 완벽 지원
- **포트 포워딩**: 자동 포트 전달로 localhost 접근
- **확장 프로그램**: Python 개발 도구 자동 설치
- **디버깅**: 컨테이너 내부 디버깅 지원

### 환경별 설정
- **개발환경**: `target: development` (hot reload, dev 의존성)
- **운영환경**: `target: production` (최적화, 헬스체크)

## 🛠️ 문제 해결

### 일반적인 문제들

1. **"docker: command not found"**
   ```bash
   # Docker Desktop 설치 및 시작 확인
   docker --version
   # Windows: dev.bat help
   # Linux/Mac: make info
   ```

2. **"poetry: command not found"**
   ```bash
   # Poetry 설치 후 PATH 설정
   curl -sSL https://install.python-poetry.org | python3 -
   
   # Windows에서 PATH 설정
   # 시스템 환경변수에 추가: C:\Users\{사용자명}\AppData\Roaming\Python\Scripts
   ```

3. **"make: command not found" (Windows)**
   ```cmd
   # Windows에서는 dev.bat 사용 (make 대신)
   dev.bat help
   
   # 또는 Poetry 스크립트 사용
   poetry run setup
   ```

4. **포트 충돌 오류**
   ```bash
   # 기존 서비스 확인 및 정지
   docker-compose down
   # Windows: netstat -ano | findstr :8000
   # Linux/Mac: lsof -i :8000
   ```

5. **asyncpg 컴파일 오류 (해결됨)**
   - Docker 환경에서 Linux 컨테이너 사용으로 해결
   - Windows 의존성 문제 없음

6. **데이터베이스 연결 오류**
   ```bash
   # Windows
   dev.bat logs       # 로그 확인
   dev.bat shell      # 컨테이너 접근
   
   # Linux/Mac  
   make health        # 서비스 상태 확인
   make logs-app      # 앱 로그 확인
   make shell-postgres # DB 직접 접근
   ```

### 성능 최적화
- **이미지 크기**: 멀티스테이지 빌드로 최적화
- **빌드 속도**: .dockerignore로 불필요한 파일 제외
- **개발 속도**: 볼륨 마운트로 hot reload 지원

## 🤝 기여하기

1. Clean Architecture 원칙 준수
2. 80% 이상의 테스트 커버리지 유지
3. 모든 곳에 타입 힌트 사용
4. 컨벤션 커밋 메시지 사용
5. 문서 업데이트
6. **Docker 환경에서 개발 및 테스트**: 
   - Windows: `dev.bat test`, `dev.bat start`
   - Linux/Mac: `make test`, `make lint`

## 📄 라이선스

이 프로젝트는 MIT 라이선스 하에 있습니다.
>>>>>>> 4c14f171
<|MERGE_RESOLUTION|>--- conflicted
+++ resolved
@@ -1,23 +1,15 @@
 # 🚀 제품 리서치 백엔드 API
 
-<<<<<<< HEAD
 클린 아키텍처 기반의 Python 리서치 백엔드 시스템. FastAPI, SQLAlchemy, Celery, Perplexity AI를 통합하여 자동화된 리서치 처리를 제공합니다.
-=======
-Perplexity AI를 활용한 제품 정보 리서치 시스템입니다. Clean Architecture 원칙을 따라 구축되었으며, FastAPI, SQLAlchemy, Celery를 사용합니다.
->>>>>>> 4c14f171
 
 ## 🏗️ 시스템 아키텍처
 
-<<<<<<< HEAD
 Clean Architecture 원칙에 따른 명확한 관심사 분리:
-=======
-Clean Architecture 원칙에 따른 레이어별 구조:
->>>>>>> 4c14f171
-
-```
+
+```
+backend-python/
 backend-python/
 ├── app/
-<<<<<<< HEAD
 │   ├── core/           # 🔧 설정 & 로깅
 │   ├── domain/         # 🎯 순수 비즈니스 로직 (프레임워크 독립)
 │   ├── infra/          # 🔌 외부 어댑터 (DB, LLM, Tasks)
@@ -47,40 +39,6 @@
 - **데이터베이스**: 비동기 SQLAlchemy와 Alembic 마이그레이션을 사용하는 PostgreSQL
 - **API 문서화**: OpenAPI/Swagger 자동 생성 문서
 - **모니터링**: 구조화된 로깅 및 헬스 체크
-=======
-│   ├── core/            # 🔧 설정 및 로깅
-│   ├── domain/          # 🎯 비즈니스 로직 (프레임워크 독립)
-│   ├── infra/           # 🔌 외부 시스템 어댑터 (DB, AI, Tasks)
-│   ├── services/        # 🎭 오케스트레이션 레이어
-│   ├── api/             # 🌐 REST API 컨트롤러
-│   ├── schemas/         # 📝 데이터 전송 객체
-│   ├── utils/           # 🛠️ 유틸리티 함수
-│   └── tests/           # 🧪 테스트 스위트
-├── docs/                # 📚 API 문서 (한글)
-├── alembic/             # 📊 데이터베이스 마이그레이션
-└── docker-compose.yml   # 🐳 로컬 개발 환경
-```
-
-### 레이어 역할
-
-- **Domain Layer**: 순수 비즈니스 엔티티 및 규칙 (프레임워크 의존성 없음)
-- **Infrastructure Layer**: 데이터베이스, 외부 API, 작업 큐 구현체
-- **Service Layer**: 도메인 로직과 인프라 간 오케스트레이션
-- **API Layer**: HTTP 엔드포인트 및 요청/응답 처리
-- **Core Layer**: 횡단 관심사 (설정, 로깅)
-
-## 🎯 주요 기능
-
-- **🔍 제품 리서치**: 최대 10개 제품 동시 리서치 (환경변수로 조정 가능)
-- **📊 상세 정보 수집**: 제품 스펙, 리뷰, 가격 비교
-- **⭐ 필수 리뷰 데이터**: 평점, 리뷰 수 검증 및 수집
-- **🔗 신뢰도 높은 출처**: 제조사/공식 도메인 우선순위
-- **⚡ 비동기 처리**: Celery 백그라운드 작업 지원
-- **📈 실시간 진행 추적**: 작업 상태 및 진행률 모니터링
-- **🔧 Clean Architecture**: 테스트 가능하고 유지보수성 높은 설계
-- **📝 타입 안전성**: Pydantic을 통한 완전한 타입 검증
-- **📚 API 문서화**: Swagger/OpenAPI 자동 생성 (한글 지원)
->>>>>>> 4c14f171
 
 ## 🛠️ 기술 스택
 
@@ -94,20 +52,17 @@
 - **테스팅**: pytest with async support
 - **코드 품질**: Black, Ruff, MyPy
 
-<<<<<<< HEAD
 ## 📋 필수 요구사항
-=======
-## 📋 요구사항
->>>>>>> 4c14f171
 
 - Python 3.11+
+- Poetry (의존성 관리)
+- Docker & Docker Compose (로컬 서비스)
 - Poetry (의존성 관리)
 - Docker & Docker Compose (로컬 서비스)
 - PostgreSQL 16
 - Redis 7
 - Perplexity AI API 키
 
-<<<<<<< HEAD
 ## 🚀 빠른 시작
 
 ### 1. 프로젝트 설정
@@ -147,93 +102,8 @@
 ```
 
 ### 5. 애플리케이션 시작
-=======
-## 🚀 빠른 시작 (Docker 기반)
-
-### 방법 1: Windows 배치 스크립트 (Windows 추천) 
-
-```cmd
-git clone <repository-url>
-cd backend-python
-
-# 초기 설정 (최초 1회)
-dev.bat setup
-
-# 개발 시작
-dev.bat start
-
-# 개발 완료
-dev.bat stop
-```
-
-### 방법 2: Makefile 사용 (Linux/Mac 추천)
-
-```bash
-git clone <repository-url>
-cd backend-python
-
-# 초기 설정 (최초 1회)
-make setup
-
-# 개발 시작
-make start
-
-# 개발 완료
-make stop
-```
-
-### 방법 3: Poetry 스크립트 사용 (크로스 플랫폼)
-
-```bash
-git clone <repository-url>
-cd backend-python
-
-# 초기 설정 (최초 1회)
-poetry run setup
-
-# 개발 시작  
-poetry run dev
-
-# 개발 완료
-poetry run stop
-```
-
-### 방법 4: Dev Container 사용 (VS Code/Cursor)
-
-```bash
-git clone <repository-url>
-cd backend-python
-cursor .  # 또는 code .
-
-# Command Palette에서 "Dev Containers: Reopen in Container" 선택
-# 자동으로 모든 환경이 구성됩니다!
-```
-
-### 초기 설정이 자동으로 처리하는 작업:
-- ✅ Docker 이미지 빌드 (asyncpg 컴파일 문제 해결)
-- ✅ Python 의존성 설치 (Poetry)
-- ✅ 인프라 서비스 시작 (PostgreSQL, Redis)
-- ✅ 데이터베이스 마이그레이션 실행
-- ✅ 개발환경 준비 완료
-
-## 📱 개발 중 사용법
-
-### Windows 배치 스크립트 (Windows 추천)
-```cmd
-dev.bat start       # 개발환경 시작
-dev.bat logs        # 로그 확인
-dev.bat shell       # 앱 컨테이너 접근
-dev.bat test        # 테스트 실행
-dev.bat stop        # 모든 서비스 정지
-
-# API 테스트
-curl http://localhost:8000/api/v1/health
-```
->>>>>>> 4c14f171
-
-### Makefile 명령어 (Linux/Mac 추천)
-```bash
-<<<<<<< HEAD
+
+```bash
 # 개발 서버 시작
 python app/main.py
 
@@ -242,34 +112,8 @@
 ```
 
 ### 6. Celery 워커 시작
-=======
-make start          # 개발환경 시작
-make logs           # 로그 확인
-make shell          # 앱 컨테이너 접근
-make test           # 테스트 실행
-make lint           # 코드 품질 검사
-make stop           # 모든 서비스 정지
-
-# API 테스트
-curl http://localhost:8000/api/v1/health
-
-# 데이터베이스 관리
-make migrate        # 마이그레이션 실행
-make shell-postgres # PostgreSQL 접근
-```
-
-### Poetry 명령어 (크로스 플랫폼)
-```bash
-poetry run dev      # 개발환경 시작  
-poetry run test     # 테스트 실행
-poetry run lint     # 코드 품질 검사
-poetry run stop     # 서비스 정지
-```
->>>>>>> 4c14f171
-
-### 컨테이너 내부 작업
-```bash
-<<<<<<< HEAD
+
+```bash
 # 새 터미널에서
 celery -A app.infra.tasks.celery_app worker --loglevel=info
 ```
@@ -281,29 +125,6 @@
 ## 📖 API 사용 예제
 
 ### 리서치 작업 생성
-=======
-# 앱 컨테이너 접근
-make shell
-# 또는
-docker-compose exec app bash
-
-# 컨테이너 내부에서
-poetry run pytest
-poetry run alembic upgrade head
-poetry run uvicorn app.main:app --reload
-```
-
-## 🔗 접속 주소
-
-- **API 서버**: http://localhost:8000
-- **Swagger UI**: http://localhost:8000/docs  
-- **ReDoc**: http://localhost:8000/redoc
-- **pgAdmin**: http://localhost:5050 (admin@example.com / admin)
-
-## 📖 API 사용법
-
-### 제품 리서치 요청
->>>>>>> 4c14f171
 
 ```bash
 curl -X POST "http://localhost:8000/api/v1/research/products" \
@@ -321,62 +142,36 @@
            }
          },
          {
-           "product_name": "레노버 아이디어패드 1 15IJL7", 
-           "category": "가전디지털",
-           "price_exact": 339000,
-           "currency": "KRW"
+           "name": "Samsung Galaxy S24",
+           "price": 899.99,
+           "category": "Electronics"
          }
        ],
-       "priority": 5,
-       "callback_url": "https://your-domain.com/webhook/research-complete"
+       "metadata": {
+         "priority": "high"
+       }
      }'
 ```
 
-<<<<<<< HEAD
 ### 리서치 작업 시작
-=======
-### Celery 백그라운드 작업으로 요청
->>>>>>> 4c14f171
-
-```bash
-curl -X POST "http://localhost:8000/api/v1/research/products?use_celery=true" \
-     -H "Content-Type: application/json" \
-     -d '{
-       "items": [
-         {
-           "product_name": "베이직스 2024 베이직북 14 N-시리즈",
-           "category": "가전디지털", 
-           "price_exact": 388000
-         }
-       ]
-     }'
-```
-
-<<<<<<< HEAD
+
+```bash
+curl -X POST "http://localhost:8000/api/v1/research/jobs/{job_id}/start"
+```
+
 ### 작업 상태 확인
-=======
-### 리서치 결과 조회
->>>>>>> 4c14f171
-
-```bash
-curl "http://localhost:8000/api/v1/research/products/{job_id}"
-```
-
-<<<<<<< HEAD
+### 작업 상태 확인
+
+```bash
+curl "http://localhost:8000/api/v1/research/jobs/{job_id}"
+```
+
 ### 태스크 진행 상황 모니터링
-=======
-### 작업 상태 확인
->>>>>>> 4c14f171
-
-```bash
-# 일반 작업 상태 확인
-curl "http://localhost:8000/api/v1/research/products/{job_id}/status"
-
-# Celery 작업 상태 확인  
-curl "http://localhost:8000/api/v1/research/products/{task_id}/status?is_celery=true"
-```
-
-<<<<<<< HEAD
+
+```bash
+curl "http://localhost:8000/api/v1/research/tasks/{task_id}/status"
+```
+
 ## 🧪 테스트
 
 ```bash
@@ -398,10 +193,13 @@
 `.env` 파일의 주요 환경 변수:
 
 ```bash
+# 애플리케이션
 # 애플리케이션
 APP_ENV=development
 DEBUG=true
-
+API_V1_PREFIX=/api/v1
+
+# 데이터베이스
 # 데이터베이스
 DATABASE_URL=postgresql+asyncpg://postgres:postgres@localhost:5432/research_db
 
@@ -510,286 +308,12 @@
 5. 문서 업데이트
 
 ## 📚 참고 자료
-=======
-### 작업 취소
-
-```bash
-curl -X DELETE "http://localhost:8000/api/v1/research/products/{job_id}"
-```
-
-## 📊 응답 예시
-
-### 리서치 결과 조회 응답
-
-```json
-{
-  "job_id": "550e8400-e29b-41d4-a716-446655440000",
-  "status": "success",
-  "results": [
-    {
-      "product_name": "베이직스 2024 베이직북 14 N-시리즈",
-      "brand": "베이직스",
-      "category": "가전디지털",
-      "model_or_variant": "N-시리즈",
-      "price_exact": 388000,
-      "currency": "KRW",
-      "seller_or_store": "베이직스",
-      "deeplink_or_product_url": "https://basic-s.com/products/basicbook-14",
-      "coupang_price": 385000,
-      "specs": {
-        "main": [
-          "Intel N95 CPU",
-          "RAM 8GB",
-          "SSD 256GB",
-          "14.1형 IPS FHD 디스플레이"
-        ],
-        "attributes": [
-          {"name": "CPU", "value": "Intel N95"},
-          {"name": "RAM", "value": "8GB"}
-        ],
-        "size_or_weight": "1.35kg",
-        "options": ["8GB/256GB", "16GB/512GB"],
-        "included_items": ["노트북", "어댑터", "사용설명서"]
-      },
-      "reviews": {
-        "rating_avg": 4.3,
-        "review_count": 41,
-        "summary_positive": ["가성비가 뛰어나다", "휴대성이 좋다"],
-        "summary_negative": ["터치패드 감도가 아쉽다"],
-        "notable_reviews": [
-          {
-            "source": "네이버 쇼핑",
-            "quote": "가벼워서 들고 다니기 좋아요",
-            "url": "https://shopping.naver.com/reviews/12345"
-          }
-        ]
-      },
-      "sources": [
-        "https://basic-s.com",
-        "https://www.enuri.com", 
-        "https://prod.danawa.com"
-      ],
-      "captured_at": "2024-01-20",
-      "status": "success"
-    }
-  ],
-  "metadata": {
-    "total_items": 1,
-    "successful_items": 1,
-    "failed_items": 0,
-    "success_rate": 1.0,
-    "processing_time_ms": 3500,
-    "created_at": "2024-01-20T10:00:00Z",
-    "updated_at": "2024-01-20T10:01:30Z",
-    "started_at": "2024-01-20T10:00:05Z",
-    "completed_at": "2024-01-20T10:01:30Z"
-  }
-}
-```
-
-### 작업 상태 확인 응답
-
-```json
-{
-  "job_id": "550e8400-e29b-41d4-a716-446655440000",
-  "status": "processing",
-  "progress": 0.5,
-  "message": "2개 중 1개 처리 완료",
-  "metadata": {
-    "total": 2,
-    "successful": 1,
-    "failed": 0
-  }
-}
-```
-
-## 🧪 테스트
-
-```bash
-# Poetry 통합 명령어로 테스트
-poetry run test
-
-# 또는 직접 pytest 사용
-pytest                                    # 모든 테스트
-pytest --cov=app --cov-report=html      # 커버리지 테스트  
-pytest app/tests/test_product_research.py # 특정 테스트
-pytest -v                               # 상세 출력
-```
-
-## 🔧 개발 명령어
-
-### Windows 배치 스크립트 (Windows 추천)
-```cmd
-# 환경 관리
-dev.bat setup       # 프로젝트 초기 설정 (최초 1회)
-dev.bat start       # 개발환경 시작
-dev.bat stop        # 모든 서비스 정지
-dev.bat logs        # 실시간 로그 확인
-dev.bat shell       # 앱 컨테이너 쉘 접근
-dev.bat test        # 테스트 실행
-dev.bat clean       # 환경 정리 (주의!)
-dev.bat help        # 도움말 표시
-
-# 사용 예시
-dev.bat start && timeout 5 && curl http://localhost:8000/api/v1/health
-```
-
-### Makefile 명령어 (Linux/Mac 추천)
-```bash
-# 환경 관리
-make setup           # 프로젝트 초기 설정 (최초 1회)
-make start           # 개발환경 시작
-make stop            # 모든 서비스 정지
-make restart         # 서비스 재시작
-make status          # 컨테이너 상태 확인
-
-# 개발 도구
-make test            # 테스트 실행
-make test-cov        # 커버리지 테스트
-make lint            # 코드 품질 검사 및 수정
-make format          # 코드 포맷팅
-
-# 컨테이너 접근
-make shell           # 앱 컨테이너 쉘 접근
-make shell-postgres  # PostgreSQL 접근
-make shell-redis     # Redis CLI 접근
-
-# 데이터베이스
-make migrate         # 마이그레이션 실행
-make migrate-create name="설명"  # 새 마이그레이션 생성
-make migrate-rollback # 마이그레이션 롤백
-
-# 로그 및 모니터링
-make logs            # 모든 서비스 로그
-make logs-app        # 앱 로그만
-make health          # 서비스 헬스체크
-
-# 정리
-make clean           # 모든 Docker 리소스 제거 (주의!)
-make clean-data      # 데이터 볼륨만 제거
-```
-
-### Poetry Scripts (Docker 래핑됨)
-```bash
-# 주요 명령어 (Makefile과 동일한 기능)
-poetry run setup     # make setup과 동일
-poetry run dev       # make start와 동일  
-poetry run stop      # make stop과 동일
-poetry run test      # make test와 동일
-poetry run lint      # make lint와 동일
-poetry run format    # make format과 동일
-
-# 로컬 개발 (백업용)
-poetry run setup-local   # 로컬 환경 설정
-poetry run dev-local     # 로컬 서버 시작
-```
-
-### Docker Compose 직접 사용
-```bash
-# 컨테이너 관리
-docker-compose up -d           # 모든 서비스 백그라운드 시작
-docker-compose down           # 모든 서비스 정지
-docker-compose build          # 이미지 빌드
-docker-compose ps             # 컨테이너 상태
-docker-compose logs -f        # 실시간 로그
-
-# 개별 서비스 관리
-docker-compose up -d postgres redis  # 인프라만 시작
-docker-compose exec app bash         # 앱 컨테이너 접근
-docker-compose run --rm app poetry run pytest  # 일회성 명령어
-
-# 데이터 관리
-docker-compose down -v        # 볼륨까지 삭제
-```
-
-## 📊 데이터베이스 스키마
-
-시스템의 주요 엔티티:
-
-- **ProductResearchJob**: 배치 리서치 작업 관리
-- **ProductResearchItem**: 리서치할 개별 제품
-- **ProductResearchResult**: 각 아이템의 리서치 결과
-
-## 🎯 비즈니스 규칙
-
-### 리서치 처리
-- 작업당 최대 배치 크기: 10개 아이템 (환경변수로 조정 가능)
-- 아이템 해시 기반 자동 중복 제거
-- 실패한 API 요청에 대한 지수 백오프
-- 작업 크기와 메타데이터 기반 우선순위 점수
-
-### 필수 데이터 검증
-- 리뷰 평점(rating_avg)과 리뷰 수(review_count) 필수
-- 최소 3개 이상의 신뢰할 수 있는 정보 출처
-- 제조사/공식 도메인 1개 이상 포함
-
-### 태스크 관리
-- 상태 추적이 포함된 비동기 처리
-- 실패한 태스크에 대한 재시도 메커니즘
-- 진행 상황 모니터링 및 완료 추적
-
-## 🔄 처리 흐름
-
-1. **작업 생성**: 아이템 검증 및 데이터베이스 레코드 생성
-2. **태스크 디스패치**: 비동기 처리를 위한 작업 큐잉
-3. **리서치 실행**: 각 아이템에 대해 Perplexity API 호출
-4. **결과 저장**: 리서치 결과를 데이터베이스에 저장
-5. **작업 완료**: 작업 상태 및 통계 업데이트
-
-## 🚦 헬스체크
-
-- **API 상태**: `GET /api/v1/health`
-- **데이터베이스**: 연결 및 마이그레이션 상태
-- **Redis**: 연결 및 큐 상태
-- **Celery**: 워커 상태 및 태스크 처리
-
-## 📈 모니터링
-
-구조화된 JSON 로깅 제공:
-
-- 요청/응답 로깅
-- 성능 메트릭
-- 에러 추적
-- 태스크 진행 상황 모니터링
-
-## 🔒 보안
-
-- Pydantic을 통한 입력 검증
-- SQLAlchemy를 통한 SQL 인젝션 방지
-- API 속도 제한 지원
-- 환경 기반 설정
-- 코드 내 시크릿 없음
-
-## 📚 추가 문서
-
-- **API 레퍼런스**: `docs/API_REFERENCE_KR.md`
-- **프론트엔드 통합**: `docs/FRONTEND_INTEGRATION_KR.md`
-- **타입 정의**: TypeScript 인터페이스 포함
-
-## 🔧 설정 관리
-
-주요 환경변수 설정:
-
-```bash
-# 애플리케이션
-APP_ENV=development
-DEBUG=true
-API_V1_PREFIX=/api/v1
-
-# 데이터베이스
-DATABASE_URL=postgresql+asyncpg://postgres:postgres@localhost:5432/research_db
-
-# Redis
-REDIS_URL=redis://localhost:6379/0
-CELERY_BROKER_URL=redis://localhost:6379/2
->>>>>>> 4c14f171
-
-# Perplexity API
-PERPLEXITY_API_KEY=your_api_key_here
-PERPLEXITY_API_URL=https://api.perplexity.ai
-PERPLEXITY_MODEL=sonar-pro
-
-<<<<<<< HEAD
+
+- [Clean Architecture](https://blog.cleancoder.com/uncle-bob/2012/08/13/the-clean-architecture.html)
+- [FastAPI Documentation](https://fastapi.tiangolo.com/)
+- [SQLAlchemy 2.0](https://docs.sqlalchemy.org/en/20/)
+- [Celery User Guide](https://docs.celeryq.dev/en/stable/userguide/)
+
 ## 🐛 문제 해결
 
 ### 일반적인 문제와 해결 방법
@@ -802,125 +326,4 @@
 
 ## 📄 라이선스
 
-이 프로젝트는 MIT 라이선스 하에 제공됩니다.
-=======
-# 제품 리서치 설정
-MAX_RESEARCH_BATCH_SIZE=10
-DEFAULT_RESEARCH_BATCH_SIZE=5  
-MIN_RESEARCH_BATCH_SIZE=1
-MAX_CONCURRENT_REQUESTS=5
-REQUEST_TIMEOUT=60
-RETRY_MAX_ATTEMPTS=3
-RETRY_BASE_DELAY=1
-RETRY_BACKOFF_MULTIPLIER=2
-
-# 통화 지원
-SUPPORTED_CURRENCIES=KRW,USD,JPY,EUR
-DEFAULT_CURRENCY=KRW
-```
-
-## 🐳 Docker 환경 정보
-
-### 컨테이너 구성
-- **app**: Python 애플리케이션 (FastAPI, Celery)
-- **postgres**: PostgreSQL 16 데이터베이스
-- **redis**: Redis 7 캐시 및 메시지 브로커  
-- **pgadmin**: PostgreSQL 관리 도구
-
-### 포트 매핑
-- **8000**: FastAPI API 서버
-- **5432**: PostgreSQL 데이터베이스
-- **6379**: Redis
-- **5050**: pgAdmin 웹 인터페이스
-- **5555**: Celery Flower (향후 추가 예정)
-
-### 볼륨 구성
-- **소스코드**: `.:/app` (hot reload 지원)
-- **가상환경**: `/app/.venv` (컨테이너 내부)
-- **PostgreSQL 데이터**: `postgres_data` 볼륨
-- **Redis 데이터**: `redis_data` 볼륨
-
-### IDE 지원
-- **Dev Containers**: `.devcontainer/` 설정으로 VS Code/Cursor 완벽 지원
-- **포트 포워딩**: 자동 포트 전달로 localhost 접근
-- **확장 프로그램**: Python 개발 도구 자동 설치
-- **디버깅**: 컨테이너 내부 디버깅 지원
-
-### 환경별 설정
-- **개발환경**: `target: development` (hot reload, dev 의존성)
-- **운영환경**: `target: production` (최적화, 헬스체크)
-
-## 🛠️ 문제 해결
-
-### 일반적인 문제들
-
-1. **"docker: command not found"**
-   ```bash
-   # Docker Desktop 설치 및 시작 확인
-   docker --version
-   # Windows: dev.bat help
-   # Linux/Mac: make info
-   ```
-
-2. **"poetry: command not found"**
-   ```bash
-   # Poetry 설치 후 PATH 설정
-   curl -sSL https://install.python-poetry.org | python3 -
-   
-   # Windows에서 PATH 설정
-   # 시스템 환경변수에 추가: C:\Users\{사용자명}\AppData\Roaming\Python\Scripts
-   ```
-
-3. **"make: command not found" (Windows)**
-   ```cmd
-   # Windows에서는 dev.bat 사용 (make 대신)
-   dev.bat help
-   
-   # 또는 Poetry 스크립트 사용
-   poetry run setup
-   ```
-
-4. **포트 충돌 오류**
-   ```bash
-   # 기존 서비스 확인 및 정지
-   docker-compose down
-   # Windows: netstat -ano | findstr :8000
-   # Linux/Mac: lsof -i :8000
-   ```
-
-5. **asyncpg 컴파일 오류 (해결됨)**
-   - Docker 환경에서 Linux 컨테이너 사용으로 해결
-   - Windows 의존성 문제 없음
-
-6. **데이터베이스 연결 오류**
-   ```bash
-   # Windows
-   dev.bat logs       # 로그 확인
-   dev.bat shell      # 컨테이너 접근
-   
-   # Linux/Mac  
-   make health        # 서비스 상태 확인
-   make logs-app      # 앱 로그 확인
-   make shell-postgres # DB 직접 접근
-   ```
-
-### 성능 최적화
-- **이미지 크기**: 멀티스테이지 빌드로 최적화
-- **빌드 속도**: .dockerignore로 불필요한 파일 제외
-- **개발 속도**: 볼륨 마운트로 hot reload 지원
-
-## 🤝 기여하기
-
-1. Clean Architecture 원칙 준수
-2. 80% 이상의 테스트 커버리지 유지
-3. 모든 곳에 타입 힌트 사용
-4. 컨벤션 커밋 메시지 사용
-5. 문서 업데이트
-6. **Docker 환경에서 개발 및 테스트**: 
-   - Windows: `dev.bat test`, `dev.bat start`
-   - Linux/Mac: `make test`, `make lint`
-
-## 📄 라이선스
-
-이 프로젝트는 MIT 라이선스 하에 있습니다.
->>>>>>> 4c14f171
+이 프로젝트는 MIT 라이선스 하에 제공됩니다.